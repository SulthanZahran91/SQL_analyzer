--- conflicted
+++ resolved
@@ -70,22 +70,12 @@
     breakdown: Dict[str, int] = Field(..., description="Breakdown of components by type", example={"cte": 2, "temp_table_create": 1})
 
 class SqlProcessResponse(BaseModel):
-<<<<<<< HEAD
     success: bool = Field(..., description="Indicates if the SQL processing was successful", example=True)
     message: str = Field(..., description="A human-readable message about the processing outcome", example="Successfully processed SQL query.")
     components: List[Component] = Field(default=[], description="List of extracted SQL components.")
     queries: List[Query] = Field(default=[], description="List of generated queries for each component.")
     statistics: Statistics = Field(..., description="Statistics about the extracted components.")
     formatted_results: str = Field(..., description="A string containing all component queries formatted for display", example="-- Component 1: UserCTE (cte)\nSELECT * FROM UserCTE;\n...")
-=======
-    success: bool = Field(..., description="Whether processing was successful")
-    message: str = Field(..., description="Processing message")
-    components: List[Component] = Field(default=[], description="Extracted components")
-    queries: List[Query] = Field(default=[], description="Generated queries")
-    statistics: Statistics = Field(..., description="Component statistics")
-    formatted_results: str = Field(..., description="Formatted results for display")
-    parsing_issues: List[ParsingIssueItem] = Field(default=[], description="List of parsing issues encountered")
->>>>>>> d6039c83
 
 class HealthResponse(BaseModel):
     status: str = Field(..., description="Health status of the API", example="healthy")
